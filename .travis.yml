language: python
python:
    - "2.7"
    - "3.4"
    - "3.6"
notifications:
    slack: astrochats:tV2KNwL9jXSGSv5KhulGNVro
git:
    depth: 3

# Setup anaconda
before_install:
# Install packages
    - if [[ "$TRAVIS_PYTHON_VERSION" == "2.7" ]]; then
          wget https://repo.continuum.io/miniconda/Miniconda2-latest-Linux-x86_64.sh -O miniconda.sh;
      else
          wget https://repo.continuum.io/miniconda/Miniconda3-latest-Linux-x86_64.sh -O miniconda.sh;
      fi
    - bash miniconda.sh -b -p $HOME/miniconda
    - export PATH="$HOME/miniconda/bin:$PATH"
    - hash -r
    - conda config --set always_yes yes --set changeps1 no
    - conda update -q conda;
install:
    - conda update setuptools
    - conda install --yes python=$TRAVIS_PYTHON_VERSION matplotlib mpi4py scipy jupyter
    - pip install coveralls
    - xargs -L 1 pip install < requirements.txt
    - coverage run -p setup.py install

# Run test
script:
    - echo "travis_fold:start:FIT Fitting test data"
<<<<<<< HEAD
    - mpirun -np 2 coverage run -p --source=mosfit -m mosfit -e SN2006le --travis -i 1 -f 1 -p 0
    - mpirun -np 2 coverage run -p --source=mosfit -m mosfit -e SN2006le.json --travis -i 1 --no-fracking -m magnetar
    - mpirun -np 2 coverage run -p --source=mosfit -m mosfit -e LSQ12dlf --travis -i 1 --no-fracking -m csm
    - mpirun -np 2 coverage run -p --source=mosfit -m mosfit -e LSQ12dlf --travis -i 1 --no-fracking -m tde
=======
    - mpirun -np 2 coverage run -p --source=mosfit -m mosfit -e SN2009do --travis -i 1 -f 1 -p 0 -F covariance
    - mpirun -np 2 coverage run -p --source=mosfit -m mosfit -e SN2009do.json --travis -i 1 --no-fracking -m magnetar -T 2 -F covariance
    - mpirun -np 2 coverage run -p --source=mosfit -m mosfit -e LSQ12dlf --travis -i 1 --no-fracking -m csm -F n 6.0
    - mpirun -np 2 coverage run -p --source=mosfit -m mosfit -e LSQ12dlf --travis -i 2 --no-fracking -m rprocess --variance-for-each band
>>>>>>> c127d8c7
    - coverage run -p --source=mosfit -m mosfit -e SN2007bg --travis -i 1 --no-fracking -m ic
    - coverage run -p --source=mosfit -m mosfit -e 12dlf --travis -i 1 --no-fracking -m slsn -S 20 -E 10.0 100.0 -g -c
    - coverage run -p --source=mosfit -m mosfit -e 2010kd --travis -i 5 --no-fracking -m slsn --extra-bands u g --extra-instruments LSST -L 55540 55560 --exclude-bands B -s test --quiet -u
    - echo "travis_fold:end:FIT Fitting test data done"
    - echo "travis_fold:start:GEN Generating random models"
    - coverage run -p --source=mosfit -m mosfit --travis -i 0
    - coverage run -p --source=mosfit -m mosfit -i 0 -m default -P parameters_test.json
    - coverage run -p test.py
    - echo "travis_fold:end:GEN Generating random models done"
    - echo "travis_fold:start:JUP Testing Jupyter notebooks"
    - echo "travis_fold:end:JUP Testing Jupyter notebooks"
    - coverage combine

# Run coveralls
after_success:
    - if [[ $TRAVIS_PYTHON_VERSION == 3.6 ]]; then coveralls; fi<|MERGE_RESOLUTION|>--- conflicted
+++ resolved
@@ -2,6 +2,7 @@
 python:
     - "2.7"
     - "3.4"
+    - "3.5"
     - "3.6"
 notifications:
     slack: astrochats:tV2KNwL9jXSGSv5KhulGNVro
@@ -31,25 +32,18 @@
 # Run test
 script:
     - echo "travis_fold:start:FIT Fitting test data"
-<<<<<<< HEAD
-    - mpirun -np 2 coverage run -p --source=mosfit -m mosfit -e SN2006le --travis -i 1 -f 1 -p 0
-    - mpirun -np 2 coverage run -p --source=mosfit -m mosfit -e SN2006le.json --travis -i 1 --no-fracking -m magnetar
-    - mpirun -np 2 coverage run -p --source=mosfit -m mosfit -e LSQ12dlf --travis -i 1 --no-fracking -m csm
-    - mpirun -np 2 coverage run -p --source=mosfit -m mosfit -e LSQ12dlf --travis -i 1 --no-fracking -m tde
-=======
     - mpirun -np 2 coverage run -p --source=mosfit -m mosfit -e SN2009do --travis -i 1 -f 1 -p 0 -F covariance
     - mpirun -np 2 coverage run -p --source=mosfit -m mosfit -e SN2009do.json --travis -i 1 --no-fracking -m magnetar -T 2 -F covariance
     - mpirun -np 2 coverage run -p --source=mosfit -m mosfit -e LSQ12dlf --travis -i 1 --no-fracking -m csm -F n 6.0
     - mpirun -np 2 coverage run -p --source=mosfit -m mosfit -e LSQ12dlf --travis -i 2 --no-fracking -m rprocess --variance-for-each band
->>>>>>> c127d8c7
+    - mpirun -np 2 coverage run -p --source=mosfit -m mosfit -e LSQ12dlf --travis -i 1 --no-fracking -m tde
     - coverage run -p --source=mosfit -m mosfit -e SN2007bg --travis -i 1 --no-fracking -m ic
-    - coverage run -p --source=mosfit -m mosfit -e 12dlf --travis -i 1 --no-fracking -m slsn -S 20 -E 10.0 100.0 -g -c
+    - coverage run -p --source=mosfit -m mosfit -e LSQ12dlg --travis -i 1 --no-fracking -m slsn -S 20 -E 10.0 100.0
     - coverage run -p --source=mosfit -m mosfit -e 2010kd --travis -i 5 --no-fracking -m slsn --extra-bands u g --extra-instruments LSST -L 55540 55560 --exclude-bands B -s test --quiet -u
     - echo "travis_fold:end:FIT Fitting test data done"
     - echo "travis_fold:start:GEN Generating random models"
     - coverage run -p --source=mosfit -m mosfit --travis -i 0
     - coverage run -p --source=mosfit -m mosfit -i 0 -m default -P parameters_test.json
-    - coverage run -p test.py
     - echo "travis_fold:end:GEN Generating random models done"
     - echo "travis_fold:start:JUP Testing Jupyter notebooks"
     - echo "travis_fold:end:JUP Testing Jupyter notebooks"
