language: python
python:
    - "2.7"
    - "3.4"
    - "3.5"
    - "3.6"
notifications:
    slack: astrochats:tV2KNwL9jXSGSv5KhulGNVro
git:
    depth: 3

# Setup anaconda
before_install:
# Install packages
    - if [[ "$TRAVIS_PYTHON_VERSION" == "2.7" ]]; then
          wget https://repo.continuum.io/miniconda/Miniconda2-latest-Linux-x86_64.sh -O miniconda.sh;
      else
          wget https://repo.continuum.io/miniconda/Miniconda3-latest-Linux-x86_64.sh -O miniconda.sh;
      fi
    - bash miniconda.sh -b -p $HOME/miniconda
    - export PATH="$HOME/miniconda/bin:$PATH"
    - hash -r
    - conda config --set always_yes yes --set changeps1 no
    - conda update -q conda;
install:
    - conda update setuptools
    - conda install --yes python=$TRAVIS_PYTHON_VERSION matplotlib mpi4py scipy jupyter
    - pip install coveralls
    - xargs -L 1 pip install < requirements.txt
    - coverage run -p setup.py install

# Run test
script:
    - echo "travis_fold:start:FIT Fitting test data"
    - mpirun -np 2 coverage run -p --source=mosfit -m mosfit -e SN2006le --travis -i 1 -f 1 -p 0
    - mpirun -np 2 coverage run -p --source=mosfit -m mosfit -e SN2006le.json --travis -i 1 --no-fracking -m magnetar
    - mpirun -np 2 coverage run -p --source=mosfit -m mosfit -e LSQ12dlf --travis -i 1 --no-fracking -m csm
    - mpirun -np 2 coverage run -p --source=mosfit -m mosfit -e LSQ12dlf --travis -i 1 --no-fracking -m rprocess
<<<<<<< HEAD
    - mpirun -np 2 coverage run -p --source=mosfit -m mosfit -e LSQ12dlf --travis -i 1 --no-fracking -m tde
    - coverage run -p --source=mosfit -m mosfit -e SN2007bg --travis -i 1 --no-fracking -m ic
    - coverage run -p --source=mosfit -m mosfit -e LSQ12dlg --travis -i 1 --no-fracking -m slsn -S 20 -E 10.0 100.0
    #- coverage run -p --source=mosfit -m mosfit -e 2010kd --travis -i 5 --no-fracking -m slsn --extra-bands u g --extra-instruments LSST -L 55540 55560 --exclude-bands B -s test --quiet -u
=======
    - coverage run -p --source=mosfit -m mosfit -e SN2007bg --travis -i 1 --no-fracking -m ic
    - coverage run -p --source=mosfit -m mosfit -e LSQ12dlg --travis -i 1 --no-fracking -m slsn -S 20 -E 10.0 100.0
    - coverage run -p --source=mosfit -m mosfit -e 2010kd --travis -i 5 --no-fracking -m slsn --extra-bands u g --extra-instruments LSST -L 55540 55560 --exclude-bands B -s test --quiet -u
>>>>>>> 2504f192
    - echo "travis_fold:end:FIT Fitting test data done"
    - echo "travis_fold:start:GEN Generating random models"
    - coverage run -p --source=mosfit -m mosfit --travis -i 0
    - coverage run -p --source=mosfit -m mosfit -i 0 -m default -P parameters_test.json
    - echo "travis_fold:end:GEN Generating random models done"
    - echo "travis_fold:start:JUP Testing Jupyter notebooks"
    - echo "travis_fold:end:JUP Testing Jupyter notebooks"
    - coverage combine

# Run coveralls
after_success:
    - if [[ $TRAVIS_PYTHON_VERSION == 3.6 ]]; then coveralls; fi<|MERGE_RESOLUTION|>--- conflicted
+++ resolved
@@ -35,17 +35,10 @@
     - mpirun -np 2 coverage run -p --source=mosfit -m mosfit -e SN2006le --travis -i 1 -f 1 -p 0
     - mpirun -np 2 coverage run -p --source=mosfit -m mosfit -e SN2006le.json --travis -i 1 --no-fracking -m magnetar
     - mpirun -np 2 coverage run -p --source=mosfit -m mosfit -e LSQ12dlf --travis -i 1 --no-fracking -m csm
-    - mpirun -np 2 coverage run -p --source=mosfit -m mosfit -e LSQ12dlf --travis -i 1 --no-fracking -m rprocess
-<<<<<<< HEAD
     - mpirun -np 2 coverage run -p --source=mosfit -m mosfit -e LSQ12dlf --travis -i 1 --no-fracking -m tde
     - coverage run -p --source=mosfit -m mosfit -e SN2007bg --travis -i 1 --no-fracking -m ic
     - coverage run -p --source=mosfit -m mosfit -e LSQ12dlg --travis -i 1 --no-fracking -m slsn -S 20 -E 10.0 100.0
     #- coverage run -p --source=mosfit -m mosfit -e 2010kd --travis -i 5 --no-fracking -m slsn --extra-bands u g --extra-instruments LSST -L 55540 55560 --exclude-bands B -s test --quiet -u
-=======
-    - coverage run -p --source=mosfit -m mosfit -e SN2007bg --travis -i 1 --no-fracking -m ic
-    - coverage run -p --source=mosfit -m mosfit -e LSQ12dlg --travis -i 1 --no-fracking -m slsn -S 20 -E 10.0 100.0
-    - coverage run -p --source=mosfit -m mosfit -e 2010kd --travis -i 5 --no-fracking -m slsn --extra-bands u g --extra-instruments LSST -L 55540 55560 --exclude-bands B -s test --quiet -u
->>>>>>> 2504f192
     - echo "travis_fold:end:FIT Fitting test data done"
     - echo "travis_fold:start:GEN Generating random models"
     - coverage run -p --source=mosfit -m mosfit --travis -i 0
