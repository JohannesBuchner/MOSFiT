{
    "all_walkers_written": "All walkers written.",
    "band_load_complete": "Loading bands complete.",
    "bands_used": "\nBands being used for current transient:",
    "bibcode": "Please enter the 19-character ADS bibcode associated with this data:",
    "burning": "Burning",
    "byline": "### !mM!e!gO!e!rS!e!yFi!e!bT!e -- Version {} ({}) ###\nAuthored by James Guillochon & Matt Nicholl\nReleased under the MIT license\n\nCode: !c!uhttps://github.com/guillochon/MOSFiT!e!e\nDocumentation: !c!uhttps://mosfit.readthedocs.io!e!e\n",
    "cached_event": "Using cache of event `{}`, originally downloaded from the `{}`.",
    "cant_dl_event": "Could not download data for `{}`, will attempt to use cached data.",
    "cant_dl_names": "Could not download `{}` names (are you online?), using cached list.",
    "cant_dl_svo": "Could not download SVO filter (are you online?), using cached filter.",
    "cant_read_names": "Could not read list of {} names!",
    "cant_read_svo": "Error: Could not read SVO filter!",
    "constructing": "\nConstructing output...",
    "converged": "Converged!",
    "convert_cds": "CDS format detected.",
    "convert_latex": "LaTeX format detected.",
    "converter_info": "\n!gThe ASCII converter in MOSFiT converts flat ASCII tables to the Open Catalog's JSON schema. Inputs are preferably provided by the user in the fixed-width CDS format, but if not, the converter works best if the data:\n1. Uses consistent delimeters throughout (i.e. just tabs, just spaces, etc.).\n2. Has a single header column specifying column contents.\n3. Specifies the instrument and photometric system used for each observation.\n4. Contains a single event per file (not multiple events per file or multiple files per event).\n\n!e!yPlease note that conversions are inherently imperfect and that you should always scan the output JSON file for errors.!e\n",
    "converting_to_json": "Converting input file `{}` to JSON format...\n",
    "copying": "Copying MOSFiT folder hierarchy to current working directory (disable with `--no-copy-at-launch`).",
    "counts_or_mags": "\nAmbigious header found in the specified datafile. Are the points presented in the datafile represented as magnitudes or as a count rate (or flux)?",
    "ctrl_c": "\b\bCtrl + C pressed, halting...",
    "dl_svo": "Downloading bandpass `{}` from SVO...",
    "dling_aliases": "Event `{}` interpreted as a transient name, downloading lists of transient aliases...",
    "dling_event": "Found event by primary name `{}` in the `{}`, downloading data...",
    "drawing_walkers": "Drawing initial walkers",
    "enabling_s": "Enabling `-S` as extra bands were defined.",
    "enter_name": "Please enter the name of this transient: ",
    "error": "Error",
    "estimated_time": "Estimated time left",
    "event_file": "\nEvent file:\n  {}",
    "event_interp": "Event `{}` interpreted as a transient name.",
    "exceeded_walltime": "Walltime exceeded, exiting...",
    "files": "Basic model file:\n  {}\nModel file:\n  {}\nParameter file:\n  {}",
    "finding_bands": "\nFinding bands...",
    "force_copy": "The flag `--force-copy-at-launch` has been set. Do you really wish to overwrite your local model/module/jupyter file hierarchy? This action cannot be reversed.",
    "fracking_results": "Fracking results",
    "fracking_scores": "Fracking scores",
    "fracking": "Fracking",
    "gen_dummy": "No event specified, generating dummy data.",
    "ignore_column": "No column correponds to this quantity.",
    "initial_draws": "Initial draws completed!",
    "install_db": "Dropbox python package required for uploads. Install with `pip install dropbox`.",
    "instrument_recommended": "It is recommended to specify the instrument and/or telescope used for each observation so that the correct filter is used. Consider adding a(n) instrument/telescope column(s) to your table.",
    "is_event_name": "Is `{}` this transient's name?",
    "is_event_same": "Does this event have the same format as `{}`?",
    "join_which_columns": "\nSelect the columns to be joined, in the order that they should be joined:",
    "last_name": "Please enter your last name:",
    "loading_bands": "Loading bands [ {0:.0f}% ]",
    "loading_data": "\nLoading data...",
    "mc_interrupted": "You have interrupted the Monte Carlo. Do you wish to save the incomplete run to disk? Previous results will be overwritten.",
    "min_max_same": "Minimum and maximum values are the same for `{}`, treating variable as a fixed parameter.",
    "moves_accepted": "Moves accepted",
    "nmeas_nfree": "\n{} measurements, {} free parameters.",
    "no_data": "\nCould not find data for `{}` locally or in the `{}`.",
    "no_event_by_name": "Could not find event by that name, skipping!",
    "no_events_models": "No events or models specified, initializing and then exiting.",
    "no_exact_match": "'No exact match to given transient found. Did you mean one of the following transients?",
    "no_fittable_data": "No fittable data in `{}`!",
    "no_matching_column": "\nCould not automatically find a column corresponding to `{}`, which of the following columns correponds to this quantity?",
    "no_model_for_type": "No model available that matches the given transient's claimed type.",
    "no_model_type": "No model specified and no claimed type for specified transient.",
    "no_models_avail": "Skipping `{}`, no models available to fit the transient.",
    "no_processes": "MPI was unable to find any processes. This suggests that `mpi4py` was installed while another MPI library other than the one presently installed was active. Try re-installing either openmpi or mpich. Continuing in serial mode.",
    "no_ul_token": "No upload token found! Please visit {} to obtain an upload token for MOSFiT.",
    "no_ul_waic": "WAIC score `{}` below 0.0, not uploading this fit.",
    "no_walker_data": "Could not find walker data.",
    "omit_offline": "Try omitting the `--offline` flag.",
<<<<<<< HEAD
    "outputting_walker": "Wrote walker [ {}/{} ]...",
=======
    "one_per_line": "\nDoes each row contain a single `{}`, or multiple `{}s` (e.g. a single row reports magnitudes for different `{}s` in different columns)?",
>>>>>>> 6546fddf
    "paste_token": "Please paste your Dropbox token, then hit enter:",
    "pef_ext_search": "Could not find event, performing extended name search...",
    "progress": "Progress",
    "run_until_converged": "Running until convergence",
    "score_ranges": "Score ranges",
    "select_dep_column": "\nSelect column reporting `{}` for last selected `{}`:",
    "select_mc_column": "\nSelect a column that has a `{}`:",
    "select_model_walkers": "More than one model output in this file, which model's walkers should we draw from?",
    "select_source": "You have set the upload flag, but no reference information was found for `{}`. In order to upload data to the Open Catalogs, a reference for the data is required. While a bibcode is preferred, you can use your last name as a placeholder.",
    "specify_column": "None of the above, use the same value for all rows.",
    "specify_mc_value": "\nPlease specify `{}` for this set of `{}s`:",
    "specify_value": "\nPlease specify `{}`, which will be assumed for all rows:",
    "system": "\nPhotometric system not specified, please specify a photometric system:",
    "too_few_walkers": "Number of free parameters exceeds number of measurements. Please treat results with caution.",
    "ul_complete": "\n!gUploading complete!!e",
    "ul_devent": "Do you wish to upload your converted observations to the Open Catalogs? IMPORTANT: This will make your data !opublicly available!e. If you believe you or someone else has uploaded private data in error, please e-mail `guillochon@gmail.com` immediately and it will be removed.",
    "ul_fit": "Uploading fit...\nData hash: {}, model hash: {}",
    "ul_warning_few_walkers": "An uploaded run must be converged, which is much less likely with so few walkers (`--num-walkers` must exceed 100.) Continue with uploading disabled?",
    "ul_warning_smooth": "You have set the `--smooth-times` flag to a value greater than 100, which will disable uploading. Continue with uploading disabled?'",
    "ul_warning_too_many_walkers": "The product of `--num-walkers` and `--num-temps` exceeds 500, which will disable uploading. Continue with uploading disabled?",
    "unmatched_obs": "Some observations had no match in the database.\nUnmatched observations: ",
    "walker_file": "Walker file:\n  {}",
    "walking": "Walking",
    "want_more_walkers": "While `emcee` accepts a number of walkers that is twice the number of dimensions or greater, simple tests with toy problems show poor convergence with this minimum. We suggest using at least 10x the number of dimensions (`-N {}` suggested, you have `-N {}`), and preferably more if feasible.",
    "warning": "Warning",
    "writing_extras": "Writing extra keys...",
    "writing_full_chain": "Writing full chain...",
    "writing_model": "Writing model output...",
    "zeropoint": "\nNo zeropoint column available, please provide a zeropoint value for all the provided count (flux) data: "
}<|MERGE_RESOLUTION|>--- conflicted
+++ resolved
@@ -66,11 +66,8 @@
     "no_ul_waic": "WAIC score `{}` below 0.0, not uploading this fit.",
     "no_walker_data": "Could not find walker data.",
     "omit_offline": "Try omitting the `--offline` flag.",
-<<<<<<< HEAD
     "outputting_walker": "Wrote walker [ {}/{} ]...",
-=======
     "one_per_line": "\nDoes each row contain a single `{}`, or multiple `{}s` (e.g. a single row reports magnitudes for different `{}s` in different columns)?",
->>>>>>> 6546fddf
     "paste_token": "Please paste your Dropbox token, then hit enter:",
     "pef_ext_search": "Could not find event, performing extended name search...",
     "progress": "Progress",
