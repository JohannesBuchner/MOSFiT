--- conflicted
+++ resolved
@@ -25,12 +25,6 @@
                     (C_CGS * C_CGS))
 
         # Pericenter radius is getting close to Schwarzschild radius
-<<<<<<< HEAD
         self._score_modifier -= 10.0 * (self._Rs / self._rp) ** 3
-=======
-        if (self._Rg / self._rp > 0.1):
-            # soft limit
-            self._score_modifier -= 1000.0**(10.0*(self._Rg / self._rp - 0.9))
->>>>>>> bf486c2d
 
         return {self.key('score_modifier'): self._score_modifier}