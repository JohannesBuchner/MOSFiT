"""Definitions for the `TDEConstraints` class."""
import astropy.constants as c

from mosfit.constants import C_CGS, M_SUN_CGS
from mosfit.modules.constraints.constraint import Constraint


class TDEConstraints(Constraint):
    """TDE constraints.

    1. rp > rs --> the pericenter radius must be greater than the Schwarzschild
    radius or the bh will swallow the star whole (no disruption or flare)
    """

    def __init__(self, **kwargs):
        """Initialize module."""
        super(TDEConstraints, self).__init__(**kwargs)

    def process(self, **kwargs):
        """Process module. Add constraints below."""
        self._score_modifier = 0.0
        self._rp = kwargs[self.key('rp')]  # already in cgs
        self._bhmass = kwargs['bhmass']
        self._Rg = (c.G.cgs.value * self._bhmass * M_SUN_CGS /
                    (C_CGS * C_CGS))

        # Pericenter radius is getting close to Schwarzschild radius
<<<<<<< HEAD
        if (self._Rg / self._rp > 0.1):
            # soft limit
            self._score_modifier -= 1000.0**(10.0*(self._Rg / self._rp - 0.9))
=======
        self._score_modifier -= 10.0 * (self._Rs / self._rp) ** 3
>>>>>>> 94776d46

        return {self.key('score_modifier'): self._score_modifier}<|MERGE_RESOLUTION|>--- conflicted
+++ resolved
@@ -25,12 +25,10 @@
                     (C_CGS * C_CGS))
 
         # Pericenter radius is getting close to Schwarzschild radius
-<<<<<<< HEAD
-        if (self._Rg / self._rp > 0.1):
-            # soft limit
-            self._score_modifier -= 1000.0**(10.0*(self._Rg / self._rp - 0.9))
-=======
+        # if (self._Rg / self._rp > 0.1):
+        #       soft limit
+        #    self._score_modifier -= 1000.0**(10.0*(self._Rg / self._rp - 0.9))
+
         self._score_modifier -= 10.0 * (self._Rs / self._rp) ** 3
->>>>>>> 94776d46
 
         return {self.key('score_modifier'): self._score_modifier}