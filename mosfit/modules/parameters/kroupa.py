--- conflicted
+++ resolved
@@ -57,10 +57,6 @@
         output mass scaled to 0-1 interval
         min mass before scaling = 0.01
         """
-<<<<<<< HEAD
-        # self._norm = 1. / self.kroupa_cdf(self._max_value, 1)
-=======
->>>>>>> bf486c2d
         if u < self.kroupa_cdf(0.08, self._norm):
             value = (u * (0.7) / self._norm * 0.08**(-0.3) +
                      0.01**0.7)**(1 / 0.7)
