--- conflicted
+++ resolved
@@ -89,11 +89,7 @@
 
             if not path or not os.path.exists(path):
                 names_paths = [
-<<<<<<< HEAD
-                    os.path.join(dir_path, 'cache', x + '.names.min.json')
-=======
                     os.path.join(name_dir_path, 'cache', x + '.names.min.json')
->>>>>>> d600e880
                     for x in catalogs
                 ]
                 input_name = event.replace('.json', '')
@@ -229,6 +225,7 @@
                 if offline:
                     prt.message('omit_offline')
                 raise RuntimeError
+
         return events
 
     def load_data(self, event):
